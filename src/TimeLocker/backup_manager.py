--- conflicted
+++ resolved
@@ -142,10 +142,7 @@
         return parsed._replace(netloc=redacted_netloc).geturl()
 
     @profile_operation("execute_backup_with_retry")
-<<<<<<< HEAD
     @with_error_handling("backup_with_retry", "BackupManager")
-=======
->>>>>>> 57019faf
     def execute_backup_with_retry(self,
                                   repository: BackupRepository,
                                   targets: List[BackupTarget],
@@ -171,7 +168,6 @@
             BackupManagerError: If backup fails after all retries
         """
         operation_id = f"backup_retry_{id(repository)}_{time.time()}"
-<<<<<<< HEAD
         start_operation_tracking(operation_id, "backup_with_retry",
                                  metadata={"max_retries": max_retries, "targets_count": len(targets)})
 
@@ -191,57 +187,13 @@
                     if self.verify_backup_integrity(repository, result["snapshot_id"]):
                         logger.info("Backup completed successfully")
                         return result
-=======
-        metrics = start_operation_tracking(operation_id, "backup_with_retry",
-                                           metadata={"max_retries": max_retries, "targets_count": len(targets)})
-
-        last_exception = None
-        current_delay = retry_delay
-
-        try:
-            for attempt in range(max_retries + 1):
-                try:
-                    logger.info(f"Backup attempt {attempt + 1}/{max_retries + 1}")
-                    update_operation_tracking(operation_id, metadata={"current_attempt": attempt + 1})
-
-                    # Validate targets before attempting backup
-                    for target in targets:
-                        target.validate()
-
-                    # Execute backup
-                    result = repository.backup_target(targets, tags)
-
-                    # Verify backup if successful
-                    if result and "snapshot_id" in result:
-                        if self.verify_backup_integrity(repository, result["snapshot_id"]):
-                            logger.info(f"Backup completed successfully on attempt {attempt + 1}")
-                            update_operation_tracking(operation_id, metadata={"successful_attempt": attempt + 1})
-                            return result
-                        else:
-                            raise BackupManagerError("Backup verification failed")
-
-                    return result
-
-                except Exception as e:
-                    last_exception = e
-                    logger.warning(f"Backup attempt {attempt + 1} failed: {e}")
-                    update_operation_tracking(operation_id, errors_count=attempt + 1)
-
-                    if attempt < max_retries:
-                        logger.info(f"Retrying in {current_delay} seconds...")
-                        time.sleep(current_delay)
-                        current_delay *= backoff_multiplier
->>>>>>> 57019faf
                     else:
                         logger.error(f"All backup attempts failed. Last error: {e}")
 
             raise BackupManagerError(f"Backup failed after {max_retries + 1} attempts: {last_exception}")
 
-<<<<<<< HEAD
             return _execute_single_backup()
 
-=======
->>>>>>> 57019faf
         finally:
             complete_operation_tracking(operation_id)
 
@@ -360,7 +312,6 @@
         if repository is None:
             # Create a mock result for testing
             return {
-<<<<<<< HEAD
                     'snapshot_id':           f'test_snapshot_{int(time.time())}',
                     'files_new':             len(targets) * 10,
                     'files_changed':         0,
@@ -369,16 +320,6 @@
                     'data_added':            1024 * 1024,  # 1MB
                     'total_duration':        1.0,
                     'status':                'completed'
-=======
-                'snapshot_id': f'test_snapshot_{int(time.time())}',
-                'files_new': len(targets) * 10,
-                'files_changed': 0,
-                'files_unmodified': 0,
-                'total_files_processed': len(targets) * 10,
-                'data_added': 1024 * 1024,  # 1MB
-                'total_duration': 1.0,
-                'status': 'completed'
->>>>>>> 57019faf
             }
 
         if backup_type == "full":
